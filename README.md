--- conflicted
+++ resolved
@@ -48,10 +48,7 @@
 ## Testing Module for Completeness
 Before using this code or updating to newer versions, it would be wise to check for completeness. Breaking changes that can impact your work occasionally occur during development. Although major and minor versioning of code helps indicate when specific interfaces may no longer be compatible with previous versions, there can also be smaller code breaks that cause methods to silently fail.
 
-<<<<<<< HEAD
-=======
 This repository includes unit tests that can be used to assess the health of the code. Whenever a new feature is added, new tests are made to confirm that the feature behaves correctly. Whenever a feature is changed, the old tests should be updated to reflect the new behavior. If an author breaks code and does not fix the issue, the previously written tests should fail. You can evaluate these tests for yourself by running the command __make__ in the outer directory of the repository.
 
->>>>>>> 3b8229d6
 ## How to Contribute
 If you would like to contribute to PyMotors, please review the guidelines described in [CONTRIBUTING.md](https://github.com/czbiohub/PyMotors/blob/master/CONTRIBUTING.md).